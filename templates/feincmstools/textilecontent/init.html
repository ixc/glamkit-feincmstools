--- conflicted
+++ resolved
@@ -13,11 +13,7 @@
 <script type="text/javascript">
     contentblock_init_handlers.push(function(){
         $('.order-machine textarea[class=item-textile-markitup], #frontend_editor textarea[class=item-textile-markitup]').each(function(){
-<<<<<<< HEAD
-            $(this).markItUp(myMarkitupSettings);
-=======
-            (markitup.jQuery(this)).markItUp(myMarkitupSettings);
->>>>>>> 362ab948
+            markitup.jQuery(this).markItUp(myMarkitupSettings);
         });
     });
 </script>