--- conflicted
+++ resolved
@@ -415,10 +415,6 @@
         Return path to template or None if not found.
         """
         try:
-<<<<<<< HEAD
-            # find_template isn't available in Django 1.8
-=======
->>>>>>> ebaed5c8
             get_template(path)
             return path
         except TemplateDoesNotExist:
